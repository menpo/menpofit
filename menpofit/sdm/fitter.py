from __future__ import division
import numpy as np
from functools import partial
import warnings
from menpo.transform import Scale
from menpo.feature import no_op
from menpofit.visualize import print_progress
from menpofit.base import batch, name_of_callable
from menpofit.builder import (scale_images, rescale_images_to_reference_shape,
                              compute_reference_shape, MenpoFitBuilderWarning,
                              compute_features)
from menpofit.fitter import (MultiFitter, noisy_shape_from_bounding_box,
                             align_shape_with_bounding_box)
from menpofit.result import MultiFitterResult
import menpofit.checks as checks
from .algorithm import Newton


# TODO: document me!
class SupervisedDescentFitter(MultiFitter):
    r"""
    """
    def __init__(self, images, group=None, bounding_box_group=None,
                 reference_shape=None, sd_algorithm_cls=Newton,
                 holistic_feature=no_op, patch_features=no_op,
                 patch_shape=(17, 17), diagonal=None, scales=(0.5, 1.0),
                 n_iterations=6, n_perturbations=30,
                 perturb_from_bounding_box=noisy_shape_from_bounding_box,
                 batch_size=None, verbose=False):
        # check parameters
        checks.check_diagonal(diagonal)
<<<<<<< HEAD
        scales, n_scales = checks.check_scales(scales)
        patch_features = checks.check_features(patch_features, n_scales)
        holistic_features = checks.check_features(holistic_feature, n_scales)
        patch_shape = checks.check_patch_shape(patch_shape, n_scales)
=======
        scales = checks.check_scales(scales)
        patch_features = checks.check_features(patch_features, len(scales))
        patch_shape = checks.check_patch_shape(patch_shape, len(scales))
>>>>>>> 083c13ef
        # set parameters
        self.algorithms = []
        self.reference_shape = reference_shape
        self._sd_algorithm_cls = sd_algorithm_cls
        self.features = holistic_features
        self._patch_features = patch_features
        self._patch_shape = patch_shape
        self.diagonal = diagonal
        self.scales = scales
        self.n_perturbations = n_perturbations
<<<<<<< HEAD
        self.n_iterations = checks.check_max_iters(n_iterations, n_scales)
=======
        self.iterations = checks.check_max_iters(iterations, len(scales))
>>>>>>> 083c13ef
        self._perturb_from_bounding_box = perturb_from_bounding_box
        # set up algorithms
        self._setup_algorithms()

        # Now, train the model!
        self._train(images, group=group, bounding_box_group=bounding_box_group,
                    verbose=verbose, increment=False, batch_size=batch_size)

    def _setup_algorithms(self):
        for j in range(self.n_scales):
            self.algorithms.append(self._sd_algorithm_cls(
                features=self._patch_features[j],
                patch_shape=self._patch_shape[j],
                n_iterations=self.n_iterations[j]))

    def perturb_from_bounding_box(self, bounding_box):
        return self._perturb_from_bounding_box(self.reference_shape,
                                               bounding_box)

    def _train(self, images, group=None, bounding_box_group=None,
               verbose=False, increment=False, batch_size=None):

        # If batch_size is not None, then we may have a generator, else we
        # assume we have a list.
        if batch_size is not None:
            # Create a generator of fixed sized batches. Will still work even
            # on an infinite list.
            image_batches = batch(images, batch_size)
        else:
            image_batches = [list(images)]

        for k, image_batch in enumerate(image_batches):
            # After the first batch, we are incrementing the model
            if k > 0:
                increment = True

            if verbose:
                print('Computing batch {} - ({})'.format(k, len(image_batch)))

            # In the case where group is None, we need to get the only key so
            # that we can attach landmarks below and not get a complaint about
            # using None
            if group is None:
                group = image_batch[0].landmarks.group_labels[0]

            if self.reference_shape is None:
                # If no reference shape was given, use the mean of the first
                # batch
                if batch_size is not None:
                    warnings.warn('No reference shape was provided. The mean '
                                  'of the first batch will be the reference '
                                  'shape. If the batch mean is not '
                                  'representative of the true mean, this may '
                                  'cause issues.', MenpoFitBuilderWarning)
                self.reference_shape = compute_reference_shape(
                    [i.landmarks[group].lms for i in image_batch],
                    self.diagonal, verbose=verbose)

            # Rescale to existing reference shape
            image_batch = rescale_images_to_reference_shape(
                image_batch, group, self.reference_shape,
                verbose=verbose)

            # No bounding box is given, so we will use the ground truth box
            if bounding_box_group is None:
                # It's important to use bb_group for batching, so that we
                # generate ground truth bounding boxes for each batch, every
                # time
                bb_group = '__gt_bb_'
                for i in image_batch:
                    gt_s = i.landmarks[group].lms
                    perturb_bbox_group = bb_group + '0'
                    i.landmarks[perturb_bbox_group] = gt_s.bounding_box()
            else:
                bb_group = bounding_box_group

            # Find all bounding boxes on the images with the given bounding
            # box key
            all_bb_keys = list(image_batch[0].landmarks.keys_matching(
                '*{}*'.format(bb_group)))
            n_perturbations = len(all_bb_keys)

            # If there is only one example bounding box, then we will generate
            # more perturbations based on the bounding box.
            if n_perturbations == 1:
                msg = '- Generating {} new initial bounding boxes ' \
                      'per image'.format(self.n_perturbations)
                wrap = partial(print_progress, prefix=msg, verbose=verbose)

                for i in wrap(image_batch):
                    # We assume that the first bounding box is a valid
                    # perturbation thus create n_perturbations - 1 new bounding
                    # boxes
                    for j in range(1, self.n_perturbations):
                        gt_s = i.landmarks[group].lms.bounding_box()
                        bb = i.landmarks[all_bb_keys[0]].lms

                        # This is customizable by passing in the correct method
                        p_s = self._perturb_from_bounding_box(gt_s, bb)
                        perturb_bbox_group = '{}_{}'.format(bb_group, j)
                        i.landmarks[perturb_bbox_group] = p_s
            elif n_perturbations != self.n_perturbations:
                warnings.warn('The original value of n_perturbation {} '
                              'will be reset to {} in order to agree with '
                              'the provided bounding_box_group.'.
                              format(self.n_perturbations, n_perturbations),
                              MenpoFitBuilderWarning)
                self.n_perturbations = n_perturbations

            # Re-grab all the bounding box keys for iterating over when
            # calculating perturbations
            all_bb_keys = list(image_batch[0].landmarks.keys_matching(
                '*{}*'.format(bb_group)))

            # for each scale (low --> high)
            current_shapes = []
            for j in range(self.n_scales):
                if verbose:
                    if len(self.scales) > 1:
                        scale_prefix = '  - Scale {}: '.format(j)
                    else:
                        scale_prefix = '  - '
                else:
<<<<<<< HEAD
                    scale_prefix = None

                # Handle features
                if j == 0 or self.features[j] is not self.features[j - 1]:
                    # Compute features only if this is the first pass through
                    # the loop or the features at this scale are different from
                    # the features at the previous scale
                    feature_images = compute_features(image_batch,
                                                      self.features[j],
                                                      level_str=scale_prefix,
                                                      verbose=verbose)
                # handle scales
                if self.scales[j] != 1:
                    # Scale feature images only if scale is different than 1
                    scaled_images = scale_images(feature_images, self.scales[j],
                                                 level_str=scale_prefix,
                                                 verbose=verbose)
                else:
                    scaled_images = feature_images
=======
                    level_str = None

                # Scale images
                level_images = scale_images(image_batch, self.scales[j],
                                            prefix=level_str,
                                            verbose=verbose)
>>>>>>> 083c13ef

                # Extract scaled ground truth shapes for current scale
                scaled_shapes = [i.landmarks[group].lms for i in scaled_images]

                if j == 0:
                    msg = '{}Generating {} perturbations per image'.format(
                        scale_prefix, self.n_perturbations)
                    wrap = partial(print_progress, prefix=msg,
                                   end_with_newline=False, verbose=verbose)

                    # Extract perturbations at the very bottom level
                    for i in wrap(scaled_images):
                        c_shapes = []
                        for perturb_bbox_group in all_bb_keys:
                            bbox = i.landmarks[perturb_bbox_group].lms
                            c_s = align_shape_with_bounding_box(
                                self.reference_shape, bbox)
                            c_shapes.append(c_s)
                        current_shapes.append(c_shapes)

                # train supervised descent algorithm
                if not increment:
                    current_shapes = self.algorithms[j].train(
                        scaled_images, scaled_shapes, current_shapes,
                        level_str=scale_prefix, verbose=verbose)
                else:
                    current_shapes = self.algorithms[j].increment(
                        scaled_images, scaled_shapes, current_shapes,
                        level_str=scale_prefix, verbose=verbose)

                # Scale current shapes to next resolution, don't bother
                # scaling final level
                if j != (self.n_scales - 1):
                    transform = Scale(self.scales[j + 1] / self.scales[j],
                                      n_dims=2)
                    for image_shapes in current_shapes:
                        for shape in image_shapes:
                            transform.apply_inplace(shape)

    def increment(self, images, group=None, bounding_box_group=None,
                  verbose=False, batch_size=None):
        return self._train(images, group=group,
                           bounding_box_group=bounding_box_group,
                           verbose=verbose,
                           increment=True, batch_size=batch_size)

    def _fitter_result(self, image, algorithm_results, affine_correction,
                       gt_shape=None):
        return MultiFitterResult(image, self, algorithm_results,
                                 affine_correction, gt_shape=gt_shape)

    def __str__(self):
        if self.diagonal is not None:
            diagonal = self.diagonal
        else:
            y, x = self.reference_shape.range()
            diagonal = np.sqrt(x ** 2 + y ** 2)
        is_custom_perturb_func = (self._perturb_from_bounding_box !=
                                  noisy_shape_from_bounding_box)
        regressor_cls = self.algorithms[0]._regressor_cls

        # Compute scale info strings
        scales_info = []
        lvl_str_tmplt = r"""  - Scale {}
   - {} iterations
   - Patch shape: {}"""
        for k, s in enumerate(self.scales):
            scales_info.append(lvl_str_tmplt.format(s,
                                                    self.n_iterations[k],
                                                    self._patch_shape[k]))
        scales_info = '\n'.join(scales_info)

        cls_str = r"""Supervised Descent Method
 - Regression performed using the {reg_alg} algorithm
   - Regression class: {reg_cls}
 - Scales: {scales}
{scales_info}
 - Perturbations generated per shape: {n_perturbations}
 - Images scaled to diagonal: {diagonal:.2f}
 - Custom perturbation scheme used: {is_custom_perturb_func}""".format(
            reg_alg=name_of_callable(self._sd_algorithm_cls),
            reg_cls=name_of_callable(regressor_cls),
<<<<<<< HEAD
            scales=self.scales,
            scales_info=scales_info,
=======
            n_scales=len(self.scales),
            levels=self.scales,
            level_info=level_info,
>>>>>>> 083c13ef
            n_perturbations=self.n_perturbations,
            diagonal=diagonal,
            is_custom_perturb_func=is_custom_perturb_func)
        return cls_str


# Aliases for common combinations of supervised descent fitting
SDM = partial(SupervisedDescentFitter, sd_algorithm_cls=Newton)

class RegularizedSDM(SupervisedDescentFitter):

    def __init__(self, images, group=None, bounding_box_group=None,
                 alpha=1.0, reference_shape=None,
                 holistic_feature=no_op, patch_features=no_op,
                 patch_shape=(17, 17), diagonal=None, scales=(0.5, 1.0),
                 n_iterations=6, n_perturbations=30,
                 perturb_from_bounding_box=noisy_shape_from_bounding_box,
                 batch_size=None, verbose=False):
        super(RegularizedSDM, self).__init__(
            images, group=group,  bounding_box_group=bounding_box_group,
            reference_shape=reference_shape,
            sd_algorithm_cls=partial(Newton, alpha=alpha),
            holistic_feature=holistic_feature, patch_features=patch_features,
            patch_shape=patch_shape, diagonal=diagonal, scales=scales,
            n_iterations=n_iterations, n_perturbations=n_perturbations,
            perturb_from_bounding_box=perturb_from_bounding_box,
            batch_size=batch_size, verbose=verbose)<|MERGE_RESOLUTION|>--- conflicted
+++ resolved
@@ -29,16 +29,11 @@
                  batch_size=None, verbose=False):
         # check parameters
         checks.check_diagonal(diagonal)
-<<<<<<< HEAD
-        scales, n_scales = checks.check_scales(scales)
+        n_scales = len(scales)
+        scales = checks.check_scales(scales)
         patch_features = checks.check_features(patch_features, n_scales)
         holistic_features = checks.check_features(holistic_feature, n_scales)
         patch_shape = checks.check_patch_shape(patch_shape, n_scales)
-=======
-        scales = checks.check_scales(scales)
-        patch_features = checks.check_features(patch_features, len(scales))
-        patch_shape = checks.check_patch_shape(patch_shape, len(scales))
->>>>>>> 083c13ef
         # set parameters
         self.algorithms = []
         self.reference_shape = reference_shape
@@ -49,11 +44,7 @@
         self.diagonal = diagonal
         self.scales = scales
         self.n_perturbations = n_perturbations
-<<<<<<< HEAD
         self.n_iterations = checks.check_max_iters(n_iterations, n_scales)
-=======
-        self.iterations = checks.check_max_iters(iterations, len(scales))
->>>>>>> 083c13ef
         self._perturb_from_bounding_box = perturb_from_bounding_box
         # set up algorithms
         self._setup_algorithms()
@@ -177,7 +168,6 @@
                     else:
                         scale_prefix = '  - '
                 else:
-<<<<<<< HEAD
                     scale_prefix = None
 
                 # Handle features
@@ -187,24 +177,16 @@
                     # the features at the previous scale
                     feature_images = compute_features(image_batch,
                                                       self.features[j],
-                                                      level_str=scale_prefix,
+                                                      prefix=scale_prefix,
                                                       verbose=verbose)
                 # handle scales
                 if self.scales[j] != 1:
                     # Scale feature images only if scale is different than 1
                     scaled_images = scale_images(feature_images, self.scales[j],
-                                                 level_str=scale_prefix,
+                                                 prefix=scale_prefix,
                                                  verbose=verbose)
                 else:
                     scaled_images = feature_images
-=======
-                    level_str = None
-
-                # Scale images
-                level_images = scale_images(image_batch, self.scales[j],
-                                            prefix=level_str,
-                                            verbose=verbose)
->>>>>>> 083c13ef
 
                 # Extract scaled ground truth shapes for current scale
                 scaled_shapes = [i.landmarks[group].lms for i in scaled_images]
@@ -229,11 +211,11 @@
                 if not increment:
                     current_shapes = self.algorithms[j].train(
                         scaled_images, scaled_shapes, current_shapes,
-                        level_str=scale_prefix, verbose=verbose)
+                        prefix=scale_prefix, verbose=verbose)
                 else:
                     current_shapes = self.algorithms[j].increment(
                         scaled_images, scaled_shapes, current_shapes,
-                        level_str=scale_prefix, verbose=verbose)
+                        prefix=scale_prefix, verbose=verbose)
 
                 # Scale current shapes to next resolution, don't bother
                 # scaling final level
@@ -287,14 +269,8 @@
  - Custom perturbation scheme used: {is_custom_perturb_func}""".format(
             reg_alg=name_of_callable(self._sd_algorithm_cls),
             reg_cls=name_of_callable(regressor_cls),
-<<<<<<< HEAD
             scales=self.scales,
             scales_info=scales_info,
-=======
-            n_scales=len(self.scales),
-            levels=self.scales,
-            level_info=level_info,
->>>>>>> 083c13ef
             n_perturbations=self.n_perturbations,
             diagonal=diagonal,
             is_custom_perturb_func=is_custom_perturb_func)
