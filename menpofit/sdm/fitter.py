from __future__ import division
import numpy as np
from menpo.transform import Scale, AlignmentSimilarity
from menpo.feature import no_op
<<<<<<< HEAD
from menpofit.builder import normalization_wrt_reference_shape, scale_images
from menpofit.fitter import MultiFitter, noisy_target_alignment_transform
=======
from menpofit.builder import (
    normalization_wrt_reference_shape, rescale_images_to_reference_shape,
    scale_images)
from menpofit.fitter import MultiFitter, noisy_params_alignment_similarity
>>>>>>> 6a4ed771
from menpofit.result import MultiFitterResult
import menpofit.checks as checks
from .algorithm import Newton


# TODO: document me!
class SupervisedDescentFitter(MultiFitter):
    r"""
    """
    def __init__(self, sd_algorithm_cls=Newton, features=no_op,
                 patch_shape=(17, 17), diagonal=None, scales=(1, 0.5),
                 iterations=6, n_perturbations=10, noise_std=0.05, **kwargs):
        # check parameters
        checks.check_diagonal(diagonal)
        scales, n_levels = checks.check_scales(scales)
        features = checks.check_features(features, n_levels)
        patch_shape = checks.check_patch_shape(patch_shape, n_levels)
        # set parameters
        self.diagonal = diagonal
        self.scales = list(scales)[::-1]
        self.n_perturbations = n_perturbations
        self.noise_std = noise_std
        self.iterations = checks.check_max_iters(iterations, n_levels)
        # set up algorithms
        self._set_up(sd_algorithm_cls, features, patch_shape, **kwargs)

    @property
    def reference_bounding_box(self):
        return self.reference_shape.bounding_box()

    def _set_up(self, sd_algorithm_cls, features, patch_shape, **kwargs):
        self.algorithms = []
        for j in range(self.n_levels):
            algorithm = sd_algorithm_cls(
                features=features[j], patch_shape=patch_shape[j],
                iterations=self.iterations[j], **kwargs)
            self.algorithms.append(algorithm)

    def train(self, images, group=None, label=None, verbose=False, **kwargs):
        # normalize images and compute reference shape
        self.reference_shape, images = normalization_wrt_reference_shape(
            images, group, label, self.diagonal, verbose=verbose)

        # for each pyramid level (low --> high)
        for j in range(self.n_levels):
            if verbose:
                if len(self.scales) > 1:
                    level_str = '  - Level {}: '.format(j)
                else:
                    level_str = '  - '

            # scale images and compute features at other levels
            level_images = scale_images(images, self.scales[j],
                                        level_str=level_str, verbose=verbose)

            # extract ground truth shapes for current level
            level_gt_shapes = [i.landmarks[group][label] for i in level_images]

            if j == 0:
                # generate perturbed shapes
                current_shapes = []
                for gt_s in level_gt_shapes:
                    perturbed_shapes = []
                    for _ in range(self.n_perturbations):
                        p_s = self.noisy_shape_from_shape(
                            gt_s, noise_std=self.noise_std)
                        perturbed_shapes.append(p_s)
                    current_shapes.append(perturbed_shapes)

            # train cascaded regression algorithm
            current_shapes = self.algorithms[j].train(
                level_images, level_gt_shapes, current_shapes,
                verbose=verbose, **kwargs)

            # scale current shapes to next level resolution
            if self.scales[j] != (1 or self.scales[-1]):
                transform = Scale(self.scales[j+1]/self.scales[j], n_dims=2)
                for image_shapes in current_shapes:
                    for shape in image_shapes:
                        transform.apply_inplace(shape)

    def increment(self, images, group=None, label=None, verbose=False,
                  **kwargs):
        # normalize images with respect to reference shape of aam
        images = rescale_images_to_reference_shape(
            images, group, label, self.reference_shape, verbose=verbose)

        # for each pyramid level (low --> high)
        for j in range(self.n_levels):
            if verbose:
                if len(self.scales) > 1:
                    level_str = '  - Level {}: '.format(j)
                else:
                    level_str = '  - '

            # scale images and compute features at other levels
            level_images = scale_images(images, self.scales[j],
                                        level_str=level_str, verbose=verbose)

            # extract ground truth shapes for current level
            level_gt_shapes = [i.landmarks[group][label] for i in level_images]

            if j == 0:
                # generate perturbed shapes
                current_shapes = []
                for gt_s in level_gt_shapes:
                    perturbed_shapes = []
                    for _ in range(self.n_perturbations):
                        p_s = self.noisy_shape_from_shape(
                            gt_s, noise_std=self.noise_std)
                        perturbed_shapes.append(p_s)
                    current_shapes.append(perturbed_shapes)

            # train cascaded regression algorithm
            current_shapes = self.algorithms[j].increment(
                level_images, level_gt_shapes, current_shapes,
                verbose=verbose, **kwargs)

            # scale current shapes to next level resolution
            if self.scales[j] != (1 or self.scales[-1]):
                transform = Scale(self.scales[j+1]/self.scales[j], n_dims=2)
                for image_shapes in current_shapes:
                    for shape in image_shapes:
                        transform.apply_inplace(shape)

    def train_incrementally(self, images, group=None, label=None,
                            batch_size=100, verbose=False, **kwargs):
        n_batches = np.int(np.ceil(len(images) / batch_size))

        # train first batch
        print 'Training batch 1.'
        self.train(images[:batch_size], group=group, label=label,
                   verbose=verbose, **kwargs)

        # train all other batches
        start = batch_size
        for j in range(1, n_batches):
            print 'Training batch {}.'.format(j+1)
            end = start + batch_size
            self.increment(images[start:end], group=group, label=label,
                           verbose=verbose, **kwargs)
            start = end

    def _prepare_image(self, image, initial_shape, gt_shape=None,
                       crop_image=0.5):
        r"""
        Prepares the image to be fitted.

        The image is first rescaled wrt the ``reference_landmarks`` and then
        a gaussian pyramid is applied. Depending on the
        ``pyramid_on_features`` flag, the pyramid is either applied to the
        features image computed from the rescaled imaged or applied to the
        rescaled image and features extracted at each pyramidal level.

        Parameters
        ----------
        image : :map:`Image` or subclass
            The image to be fitted.

        initial_shape : :map:`PointCloud`
            The initial shape from which the fitting will start.

        gt_shape : class : :map:`PointCloud`, optional
            The original ground truth shape associated to the image.

        crop_image: `None` or float`, optional
            If `float`, it specifies the proportion of the border wrt the
            initial shape to which the image will be internally cropped around
            the initial shape range.
            If `None`, no cropping is performed.

            This will limit the fitting algorithm search region but is
            likely to speed up its running time, specially when the
            modeled object occupies a small portion of the image.

        Returns
        -------
        images : `list` of :map:`Image` or subclass
            The list of images that will be fitted by the fitters.

        initial_shapes : `list` of :map:`PointCloud`
            The initial shape for each one of the previous images.

        gt_shapes : `list` of :map:`PointCloud`
            The ground truth shape for each one of the previous images.
        """
        # attach landmarks to the image
        image.landmarks['initial_shape'] = initial_shape
        if gt_shape:
            image.landmarks['gt_shape'] = gt_shape

        # if specified, crop the image
        if crop_image:
            image = image.crop_to_landmarks_proportion(crop_image,
                                                       group='initial_shape')

        # rescale image wrt the scale factor between reference_shape and
        # initial_shape
        image = image.rescale_to_reference_shape(self.reference_shape,
                                                 group='initial_shape')

        # obtain image representation
        images = []
        for s in self.scales:
            if s != 1:
                # scale image
                scaled_image = image.rescale(s)
            else:
                scaled_image = image
            images.append(scaled_image)

        # get initial shapes per level
        initial_shapes = [i.landmarks['initial_shape'].lms for i in images]

        # get ground truth shapes per level
        if gt_shape:
            gt_shapes = [i.landmarks['gt_shape'].lms for i in images]
        else:
            gt_shapes = None

        return images, initial_shapes, gt_shapes

    def _fitter_result(self, image, algorithm_results, affine_correction,
                       gt_shape=None):
        return MultiFitterResult(image, self, algorithm_results,
                                 affine_correction, gt_shape=gt_shape)

<<<<<<< HEAD
    def noisy_shape_from_bounding_box(self, bounding_box, noise_std=0.04,
                                      rotation=False):
        transform = noisy_target_alignment_transform(
                                self.reference_bounding_box, bounding_box,
                                alignment_transform_cls=AlignmentSimilarity,
                                noise_std=noise_std, rotation=rotation)
=======
    def noisy_shape_from_bounding_box(self, bounding_box, noise_std=0.05):
        transform = noisy_params_alignment_similarity(
            self.reference_bounding_box, bounding_box, noise_std=noise_std)
>>>>>>> 6a4ed771
        return transform.apply(self.reference_shape)

    def noisy_shape_from_shape(self, shape, noise_std=0.05):
        return self.noisy_shape_from_bounding_box(
            shape.bounding_box(), noise_std=noise_std)

    # TODO: fix me!
    def __str__(self):
        pass
        # out = "Supervised Descent Method\n" \
        #       " - Non-Parametric '{}' Regressor\n" \
        #       " - {} training images.\n".format(
        #     name_of_callable(self._fitters[0].regressor),
        #     self._n_training_images)
        # # small strings about number of channels, channels string and downscale
        # down_str = []
        # for j in range(self.n_levels):
        #     if j == self.n_levels - 1:
        #         down_str.append('(no downscale)')
        #     else:
        #         down_str.append('(downscale by {})'.format(
        #             self.downscale**(self.n_levels - j - 1)))
        # temp_img = Image(image_data=np.random.rand(40, 40))
        # if self.pyramid_on_features:
        #     temp = self.features(temp_img)
        #     n_channels = [temp.n_channels] * self.n_levels
        # else:
        #     n_channels = []
        #     for j in range(self.n_levels):
        #         temp = self.features[j](temp_img)
        #         n_channels.append(temp.n_channels)
        # # string about features and channels
        # if self.pyramid_on_features:
        #     feat_str = "- Feature is {} with ".format(
        #         name_of_callable(self.features))
        #     if n_channels[0] == 1:
        #         ch_str = ["channel"]
        #     else:
        #         ch_str = ["channels"]
        # else:
        #     feat_str = []
        #     ch_str = []
        #     for j in range(self.n_levels):
        #         if isinstance(self.features[j], str):
        #             feat_str.append("- Feature is {} with ".format(
        #                 self.features[j]))
        #         elif self.features[j] is None:
        #             feat_str.append("- No features extracted. ")
        #         else:
        #             feat_str.append("- Feature is {} with ".format(
        #                 self.features[j].__name__))
        #         if n_channels[j] == 1:
        #             ch_str.append("channel")
        #         else:
        #             ch_str.append("channels")
        # if self.n_levels > 1:
        #     out = "{} - Gaussian pyramid with {} levels and downscale " \
        #           "factor of {}.\n".format(out, self.n_levels,
        #                                    self.downscale)
        #     if self.pyramid_on_features:
        #         out = "{}   - Pyramid was applied on feature space.\n   " \
        #               "{}{} {} per image.\n".format(out, feat_str,
        #                                             n_channels[0], ch_str[0])
        #     else:
        #         out = "{}   - Features were extracted at each pyramid " \
        #               "level.\n".format(out)
        #         for i in range(self.n_levels - 1, -1, -1):
        #             out = "{}   - Level {} {}: \n     {}{} {} per " \
        #                   "image.\n".format(
        #                 out, self.n_levels - i, down_str[i], feat_str[i],
        #                 n_channels[i], ch_str[i])
        # else:
        #     if self.pyramid_on_features:
        #         feat_str = [feat_str]
        #     out = "{0} - No pyramid used:\n   {1}{2} {3} per image.\n".format(
        #         out, feat_str[0], n_channels[0], ch_str[0])
        # return out


# class CRFitter(MultiFitter):
#     r"""
#     """
#     def __init__(self, cr_algorithm_cls=SN, features=no_op, diagonal=None,
#                  scales=(1, 0.5), sampling=None, n_perturbations=10,
#                  iterations=6, **kwargs):
#         # check parameters
#         checks.check_diagonal(diagonal)
#         scales, n_levels = checks.check_scales(scales)
#         features = checks.check_features(features, n_levels)
#         sampling = checks.check_sampling(sampling, n_levels)
#         # set parameters
#         self._algorithms = []
#         self.diagonal = diagonal
#         self.scales = list(scales)
#         self.n_perturbations = n_perturbations
#         self.iterations = checks.check_iterations(iterations, n_levels)
#         # set up algorithms
#         self._set_up(cr_algorithm_cls, features, sampling, **kwargs)
#
#     @property
#     def algorithms(self):
#         return self._algorithms
#
#     def _set_up(self, cr_algorithm_cls, features, sampling, **kwargs):
#         for j, s in range(self.n_levels):
#             algorithm = cr_algorithm_cls(
#                 features=features[j], sampling=sampling[j],
#                 max_iters=self.iterations[j], **kwargs)
#             self._algorithms.append(algorithm)
#
#     def train(self, images, group=None, label=None, verbose=False, **kwargs):
#         # normalize images and compute reference shape
#         reference_shape, images = normalization_wrt_reference_shape(
#             images, group, label, self.diagonal, verbose=verbose)
#
#         # for each pyramid level (low --> high)
#         for j in range(self.n_levels):
#             if verbose:
#                 if len(self.scales) > 1:
#                     level_str = '  - Level {}: '.format(j)
#                 else:
#                     level_str = '  - '
#
#             # scale images and compute features at other levels
#             level_images = scale_images(images, self.scales[j],
#                                         level_str=level_str, verbose=verbose)
#
#             # extract ground truth shapes for current level
#             level_gt_shapes = [i.landmarks[group][label] for i in level_images]
#
#             if j == 0:
#                 # generate perturbed shapes
#                 current_shapes = []
#                 for gt_s in level_gt_shapes:
#                     perturbed_shapes = []
#                     for _ in range(self.n_perturbations):
#                         p_s = self.noisy_shape_from_shape(gt_s)
#                         perturbed_shapes.append(p_s)
#                     current_shapes.append(perturbed_shapes)
#
#             # train cascaded regression algorithm
#             current_shapes = self.algorithms[j].train(
#                 level_images, level_gt_shapes, current_shapes,
#                 verbose=verbose, **kwargs)
#
#             # scale current shapes to next level resolution
#             if self.scales[j] != self.scales[-1]:
#                 transform = Scale(self.scales[j+1]/self.scales[j], n_dims=2)
#                 for image_shapes in current_shapes:
#                     for shape in image_shapes:
#                         transform.apply_inplace(shape)
#
#     def _fitter_result(self, image, algorithm_results, affine_correction,
#                        gt_shape=None):
#         return MultiFitterResult(image, algorithm_results, affine_correction,
#                                  gt_shape=gt_shape)
#
#     # TODO: fix me!
#     def __str__(self):
#         pass
#         # out = "Supervised Descent Method\n" \
#         #       " - Non-Parametric '{}' Regressor\n" \
#         #       " - {} training images.\n".format(
#         #     name_of_callable(self._fitters[0].regressor),
#         #     self._n_training_images)
#         # # small strings about number of channels, channels string and downscale
#         # down_str = []
#         # for j in range(self.n_levels):
#         #     if j == self.n_levels - 1:
#         #         down_str.append('(no downscale)')
#         #     else:
#         #         down_str.append('(downscale by {})'.format(
#         #             self.downscale**(self.n_levels - j - 1)))
#         # temp_img = Image(image_data=np.random.rand(40, 40))
#         # if self.pyramid_on_features:
#         #     temp = self.features(temp_img)
#         #     n_channels = [temp.n_channels] * self.n_levels
#         # else:
#         #     n_channels = []
#         #     for j in range(self.n_levels):
#         #         temp = self.features[j](temp_img)
#         #         n_channels.append(temp.n_channels)
#         # # string about features and channels
#         # if self.pyramid_on_features:
#         #     feat_str = "- Feature is {} with ".format(
#         #         name_of_callable(self.features))
#         #     if n_channels[0] == 1:
#         #         ch_str = ["channel"]
#         #     else:
#         #         ch_str = ["channels"]
#         # else:
#         #     feat_str = []
#         #     ch_str = []
#         #     for j in range(self.n_levels):
#         #         if isinstance(self.features[j], str):
#         #             feat_str.append("- Feature is {} with ".format(
#         #                 self.features[j]))
#         #         elif self.features[j] is None:
#         #             feat_str.append("- No features extracted. ")
#         #         else:
#         #             feat_str.append("- Feature is {} with ".format(
#         #                 self.features[j].__name__))
#         #         if n_channels[j] == 1:
#         #             ch_str.append("channel")
#         #         else:
#         #             ch_str.append("channels")
#         # if self.n_levels > 1:
#         #     out = "{} - Gaussian pyramid with {} levels and downscale " \
#         #           "factor of {}.\n".format(out, self.n_levels,
#         #                                    self.downscale)
#         #     if self.pyramid_on_features:
#         #         out = "{}   - Pyramid was applied on feature space.\n   " \
#         #               "{}{} {} per image.\n".format(out, feat_str,
#         #                                             n_channels[0], ch_str[0])
#         #     else:
#         #         out = "{}   - Features were extracted at each pyramid " \
#         #               "level.\n".format(out)
#         #         for i in range(self.n_levels - 1, -1, -1):
#         #             out = "{}   - Level {} {}: \n     {}{} {} per " \
#         #                   "image.\n".format(
#         #                 out, self.n_levels - i, down_str[i], feat_str[i],
#         #                 n_channels[i], ch_str[i])
#         # else:
#         #     if self.pyramid_on_features:
#         #         feat_str = [feat_str]
#         #     out = "{0} - No pyramid used:\n   {1}{2} {3} per image.\n".format(
#         #         out, feat_str[0], n_channels[0], ch_str[0])
#         # return out<|MERGE_RESOLUTION|>--- conflicted
+++ resolved
@@ -2,15 +2,10 @@
 import numpy as np
 from menpo.transform import Scale, AlignmentSimilarity
 from menpo.feature import no_op
-<<<<<<< HEAD
-from menpofit.builder import normalization_wrt_reference_shape, scale_images
-from menpofit.fitter import MultiFitter, noisy_target_alignment_transform
-=======
 from menpofit.builder import (
     normalization_wrt_reference_shape, rescale_images_to_reference_shape,
     scale_images)
 from menpofit.fitter import MultiFitter, noisy_params_alignment_similarity
->>>>>>> 6a4ed771
 from menpofit.result import MultiFitterResult
 import menpofit.checks as checks
 from .algorithm import Newton
@@ -238,18 +233,9 @@
         return MultiFitterResult(image, self, algorithm_results,
                                  affine_correction, gt_shape=gt_shape)
 
-<<<<<<< HEAD
-    def noisy_shape_from_bounding_box(self, bounding_box, noise_std=0.04,
-                                      rotation=False):
-        transform = noisy_target_alignment_transform(
-                                self.reference_bounding_box, bounding_box,
-                                alignment_transform_cls=AlignmentSimilarity,
-                                noise_std=noise_std, rotation=rotation)
-=======
     def noisy_shape_from_bounding_box(self, bounding_box, noise_std=0.05):
         transform = noisy_params_alignment_similarity(
             self.reference_bounding_box, bounding_box, noise_std=noise_std)
->>>>>>> 6a4ed771
         return transform.apply(self.reference_shape)
 
     def noisy_shape_from_shape(self, shape, noise_std=0.05):
