--- conflicted
+++ resolved
@@ -152,19 +152,6 @@
         template = self.appearance_models[level].mean()
         landmarks = template.landmarks['source'].lms
 
-<<<<<<< HEAD
-=======
-        reference_frame = self._build_reference_frame(
-            shape_instance, landmarks)
-
-        transform = self.transform(
-            reference_frame.landmarks['source'].lms, landmarks)
-
-        return appearance_instance.as_unmasked(copy=False).warp_to_mask(
-            reference_frame.mask, transform, warp_landmarks=True)
-
-    def _build_reference_frame(self, reference_shape, landmarks):
->>>>>>> 2b10329e
         if type(landmarks) == TriMesh:
             trilist = landmarks.trilist
         else:
@@ -175,11 +162,8 @@
         transform = self.transform(
             reference_frame.landmarks['source'].lms, landmarks)
 
-        instance = appearance_instance.warp_to_mask(
-            reference_frame.mask, transform)
-        instance.landmarks = reference_frame.landmarks
-
-        return instance
+        return appearance_instance.as_unmasked().warp_to_mask(
+            reference_frame.mask, transform, warp_landmarks=True)
 
     def view_shape_models_widget(self, n_parameters=5,
                                  parameters_bounds=(-3.0, 3.0),
@@ -454,11 +438,8 @@
         transform = self.transform(
             reference_frame.landmarks['source'].lms, landmarks)
 
-        instance = appearance_instance.warp_to_mask(reference_frame.mask,
-                                                    transform)
-        instance.landmarks = reference_frame.landmarks
-
-        return instance
+        return appearance_instance.as_unmasked().warp_to_mask(
+            reference_frame.mask, transform, warp_landmarks=True)
 
     def view_appearance_models_widget(self, n_parameters=5,
                                       parameters_bounds=(-3.0, 3.0),
