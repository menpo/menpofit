--- conflicted
+++ resolved
@@ -20,17 +20,10 @@
       include_dirs=include_dirs,
       ext_modules=cython_exts,
       packages=find_packages(),
-<<<<<<< HEAD
-      install_requires=['menpo>=0.5.1,<0.6',
-                        'scikit-learn>=0.16,<0.17',
+      install_requires=['menpo>=0.6,<0.7',
+                        'scikit-learn>=0.17,<0.18',
                         'Cython>=0.23,<0.24'],
       package_data={'menpofit': ['dpm/cpp/*.h'],
                     '': ['*.pxd', '*.pyx']},
-      tests_require=['nose', 'mock==1.0.1']
-      )
-=======
-      install_requires=['menpo>=0.6,<0.7',
-                        'scikit-learn>=0.17,<0.18'],
       tests_require=['nose', 'mock']
-)
->>>>>>> 89019199
+      )