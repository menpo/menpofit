--- conflicted
+++ resolved
@@ -22,12 +22,9 @@
       packages=find_packages(),
       install_requires=['menpo>=0.6,<0.7',
                         'scikit-learn>=0.17,<0.18',
-<<<<<<< HEAD
-                        'Cython>=0.23,<0.24'],
+                        'Cython>=0.23,<0.24',
+						'pandas>=0.17,<0.18'],
       package_data={'menpofit': ['dpm/cpp/*.h'],
                     '': ['*.pxd', '*.pyx']},
-=======
-                        'pandas>=0.17,<0.18'],
->>>>>>> a56b35c2
       tests_require=['nose', 'mock']
-      )+)